--- conflicted
+++ resolved
@@ -230,20 +230,6 @@
     # 2. PATCH request to https://api.quoter.com/v1/items/{quoter_item_id}
     # 3. Request body: {"supplier_sku": pipedrive_product_id} 
 
-<<<<<<< HEAD
-def get_organization_by_id(org_id):
-    """
-    Get organization data from Pipedrive by ID.
-    
-    Args:
-        org_id (int): Organization ID
-        
-    Returns:
-        dict: Organization data if found, None otherwise
-    """
-    if not API_TOKEN:
-        logger.error("PIPEDRIVE_API_TOKEN not found")
-=======
 def get_sub_organizations_ready_for_quotes():
     """
     Get sub-organizations that are ready for quote creation.
@@ -347,7 +333,6 @@
     """
     if not API_TOKEN:
         logger.error("PIPEDRIVE_API_TOKEN not found in environment variables")
->>>>>>> e1c3b92f
         return None
     
     headers = {"Content-Type": "application/json"}
@@ -355,46 +340,15 @@
     
     try:
         response = requests.get(
-<<<<<<< HEAD
-            f"{BASE_URL}/organizations/{org_id}",
-            headers=headers,
-            params=params,
-            timeout=10
-=======
             f"{BASE_URL}/deals/{deal_id}",
             headers=headers,
             params=params
->>>>>>> e1c3b92f
         )
         
         if response.status_code == 200:
             data = response.json()
             return data.get("data")
         elif response.status_code == 404:
-<<<<<<< HEAD
-            logger.warning(f"Organization {org_id} not found")
-            return None
-        else:
-            logger.error(f"Failed to get organization {org_id}: {response.status_code}")
-            return None
-            
-    except Exception as e:
-        logger.error(f"Error getting organization {org_id}: {e}")
-        return None
-
-def get_deal_by_id(deal_id):
-    """
-    Get deal data from Pipedrive by ID.
-    
-    Args:
-        deal_id (int): Deal ID
-        
-    Returns:
-        dict: Deal data if found, None otherwise
-    """
-    if not API_TOKEN:
-        logger.error("PIPEDRIVE_API_TOKEN not found")
-=======
             logger.warning(f"Deal {deal_id} not found")
             return None
         else:
@@ -417,7 +371,6 @@
     """
     if not API_TOKEN:
         logger.error("PIPEDRIVE_API_TOKEN not found in environment variables")
->>>>>>> e1c3b92f
         return None
     
     headers = {"Content-Type": "application/json"}
@@ -425,32 +378,15 @@
     
     try:
         response = requests.get(
-<<<<<<< HEAD
-            f"{BASE_URL}/deals/{deal_id}",
-            headers=headers,
-            params=params,
-            timeout=10
-=======
             f"{BASE_URL}/organizations/{org_id}",
             headers=headers,
             params=params
->>>>>>> e1c3b92f
         )
         
         if response.status_code == 200:
             data = response.json()
             return data.get("data")
         elif response.status_code == 404:
-<<<<<<< HEAD
-            logger.warning(f"Deal {deal_id} not found")
-            return None
-        else:
-            logger.error(f"Failed to get deal {deal_id}: {response.status_code}")
-            return None
-            
-    except Exception as e:
-        logger.error(f"Error getting deal {deal_id}: {e}")
-=======
             logger.warning(f"Organization {org_id} not found")
             return None
         else:
@@ -459,5 +395,4 @@
             
     except requests.exceptions.RequestException as e:
         logger.error(f"Error getting organization {org_id}: {e}")
->>>>>>> e1c3b92f
         return None 