import requests
import os
from dotenv import load_dotenv
from utils.logger import logger

load_dotenv()
CLIENT_ID = os.getenv("QUOTER_API_KEY")  # Your Client ID
CLIENT_SECRET = os.getenv("QUOTER_CLIENT_SECRET")  # Your Client Secret

def get_access_token():
    """
    Get OAuth access token from Quoter API.
    
    Based on Quoter API documentation: https://docs.quoter.com/api
    """
    if not CLIENT_ID or not CLIENT_SECRET:
        logger.error("CLIENT_ID or CLIENT_SECRET not found in environment variables")
        return None
    
    auth_url = "https://api.quoter.com/v1/auth/oauth/authorize"
    auth_data = {
        "client_id": CLIENT_ID,
        "client_secret": CLIENT_SECRET,
        "grant_type": "client_credentials"
    }
    
    try:
        logger.info("Getting OAuth access token from Quoter...")
        response = requests.post(auth_url, json=auth_data, timeout=10)
        
        if response.status_code == 200:
            data = response.json()
            access_token = data.get("access_token")
            if access_token:
                logger.info("✅ Successfully obtained OAuth access token")
                return access_token
            else:
                logger.error("❌ No access_token in response")
                return None
        else:
            logger.error(f"❌ OAuth authentication failed: {response.status_code} - {response.text}")
            return None
            
    except requests.exceptions.RequestException as e:
        logger.error(f"❌ Error getting OAuth token: {e}")
        return None

def get_quoter_products(since_date=None):
    """
    Fetch products/items from Quoter API with optional date filtering.
    
    Based on Quoter API documentation: https://docs.quoter.com/api
    
    Args:
        since_date (str, optional): ISO date string (YYYY-MM-DD) to filter items 
                                   modified since this date. If None, gets all items.
    
    Returns:
        list: List of product data from Quoter
    """
    # First get OAuth access token
    access_token = get_access_token()
    if not access_token:
        return []
    
    headers = {
        "Authorization": f"Bearer {access_token}",
        "Content-Type": "application/json"
    }
    
    # According to Quoter API docs, the correct endpoint is /items
    endpoint = "https://api.quoter.com/v1/items"
    
    try:
        if since_date:
            logger.info(f"Fetching items from Quoter API modified since {since_date}: {endpoint}")
        else:
            logger.info(f"Fetching all items from Quoter API: {endpoint}")
        
        all_items = []
        page = 1
        limit = 100
        
        # Get all items with pagination using page parameter
        while True:
            # Add pagination parameters
            params = {
                "limit": limit,
                "page": page
            }
            
            # Add date filter if specified
            if since_date:
                # Convert date to ISO 8601 format (e.g., "2025-08-04" -> "2025-08-04T00:00:00.000Z")
                if 'T' not in since_date:
                    since_date = f"{since_date}T00:00:00.000Z"
                params["modified_at[gt]"] = since_date
            
            response = requests.get(endpoint, headers=headers, params=params, timeout=10)
            
            if response.status_code == 200:
                data = response.json()
                items = data.get("data", [])
                has_more = data.get("has_more", False)
                total_count = data.get("total_count", 0)
                
                all_items.extend(items)
                
                logger.info(f"Retrieved {len(items)} items (page: {page}, total so far: {len(all_items)}/{total_count})")
                
                # Check if there are more items
                if not has_more or len(items) == 0:
                    break
                
                # Safety check: if we're getting the same items repeatedly, stop
                if len(all_items) > total_count * 2:
                    logger.warning(f"⚠️  Stopping pagination to prevent endless loop. Got {len(all_items)} items but total_count is {total_count}")
                    break
                    
                page += 1
            else:
                logger.error(f"❌ API request failed with status {response.status_code}: {response.text}")
                break
        
        # Remove duplicates based on item ID
        unique_items = []
        seen_ids = set()
        
        for item in all_items:
            item_id = item.get('id')
            if item_id and item_id not in seen_ids:
                unique_items.append(item)
                seen_ids.add(item_id)
            elif not item_id:
                # If no ID, use name as fallback
                item_name = item.get('name', '')
                if item_name not in seen_ids:
                    unique_items.append(item)
                    seen_ids.add(item_name)
        
        logger.info(f"✅ Successfully retrieved {len(unique_items)} unique items from Quoter (removed {len(all_items) - len(unique_items)} duplicates)")
        return unique_items
            
    except requests.exceptions.RequestException as e:
        logger.error(f"❌ Error connecting to Quoter API: {e}")
        return []
            
    except requests.exceptions.RequestException as e:
        logger.error(f"❌ Error connecting to Quoter API: {e}")
        return [] 

def update_quoter_sku(quoter_item_id, pipedrive_product_id):
    """
    Update Quoter item with the new Pipedrive product ID.

    Args:
        quoter_item_id (str): Quoter item ID
        pipedrive_product_id (str): Pipedrive product ID
    """
    # Get OAuth access token
    access_token = get_access_token()
    if not access_token:
        logger.error("Failed to get OAuth token for Quoter update")
        return False

    headers = {
        "Authorization": f"Bearer {access_token}",
        "Content-Type": "application/json"
    }

    # Update data
    update_data = {
        "sku": str(pipedrive_product_id)
    }
    
    try:
        logger.info(f"Updating Quoter item {quoter_item_id} with supplier_sku: {pipedrive_product_id}")
        
        response = requests.patch(
            f"https://api.quoter.com/v1/items/{quoter_item_id}",
            json=update_data,
            headers=headers,
            timeout=10
        )
        
        if response.status_code == 200:
            logger.info(f"✅ Successfully updated Quoter item {quoter_item_id}")
            return True
        else:
            logger.error(f"❌ Failed to update Quoter item {quoter_item_id}: {response.status_code} - {response.text}")
            return False
            
    except requests.exceptions.RequestException as e:
        logger.error(f"❌ Error updating Quoter item {quoter_item_id}: {e}")
        return False 

<<<<<<< HEAD
def get_quote_required_fields(access_token):
    """
    Get the required fields for quote creation (template and currency only).
    Contact ID is now created separately for each quote.
    
    Args:
        access_token (str): OAuth access token
        
    Returns:
        dict: Required fields (template_id, currency_abbr) or None
    """
=======
def create_or_find_contact_in_quoter(contact_name, contact_email=None, contact_phone=None, pipedrive_contact_id=None, organization_name=None):
    """
    Create a new contact in Quoter or find existing one based on email and organization.
    
    Args:
        contact_name (str): Contact name
        contact_email (str, optional): Contact email
        contact_phone (str, optional): Contact phone
        pipedrive_contact_id (str, optional): Pipedrive person ID
        organization_name (str, optional): Organization name for better matching
        
    Returns:
        str: Contact ID if created/found, None otherwise
    """
    access_token = get_access_token()
    if not access_token:
        logger.error("Failed to get OAuth token for contact creation")
        return None
    
>>>>>>> e1c3b92f
    headers = {
        "Authorization": f"Bearer {access_token}",
        "Content-Type": "application/json"
    }
    
<<<<<<< HEAD
    # Get first available template
    try:
        response = requests.get(
            "https://api.quoter.com/v1/quote_templates",
=======
    # First, try to find existing contact by email
    if contact_email:
        try:
            response = requests.get(
                "https://api.quoter.com/v1/contacts",
                headers=headers,
                timeout=10
            )
            
            if response.status_code == 200:
                data = response.json()
                contacts = data.get("data", [])
                
                # Look for existing contact with matching email
                for contact in contacts:
                    contact_emails = contact.get("email", [])
                    if isinstance(contact_emails, list):
                        for email_item in contact_emails:
                            if email_item.get("value") == contact_email:
                                logger.info(f"✅ Found existing contact: {contact.get('first_name')} {contact.get('last_name')} "
                                          f"(ID: {contact.get('id')}) - reusing existing contact")
                                return contact.get("id")
                    elif isinstance(contact_emails, str) and contact_emails == contact_email:
                        logger.info(f"✅ Found existing contact: {contact.get('first_name')} {contact.get('last_name')} "
                                  f"(ID: {contact.get('id')}) - reusing existing contact")
                        return contact.get("id")
                
                logger.info(f"📧 No existing contact found with email {contact_email} - will create new one")
                    
        except Exception as e:
            logger.warning(f"Error searching for existing contact: {e}")
    
    # If no existing contact found, create a new one
    try:
        # Parse first and last name from contact_name
        name_parts = contact_name.split(" ", 1)
        first_name = name_parts[0] if name_parts else contact_name
        last_name = name_parts[1] if len(name_parts) > 1 else ""
        
        # Create contact with all required fields
        contact_data = {
            "first_name": first_name,
            "last_name": last_name,
            "organization": organization_name,  # Use the organization name from the quote
            "billing_country_iso": "US"  # Default to US for now
        }
        
        # Add email if available
        if contact_email:
            contact_data["email"] = contact_email
        
        # Add phone if available
        if contact_phone:
            contact_data["phone"] = contact_phone
        
        # Add Pipedrive reference if available
        if pipedrive_contact_id:
            contact_data["pipedrive_contact_id"] = str(pipedrive_contact_id)
        
        logger.info(f"Creating new contact in Quoter: {contact_name}")
        
        response = requests.post(
            "https://api.quoter.com/v1/contacts",
            json=contact_data,
>>>>>>> e1c3b92f
            headers=headers,
            timeout=10
        )
        
<<<<<<< HEAD
        if response.status_code == 200:
            data = response.json()
            templates = data.get("data", [])
            if templates:
                # Look for the "test" template first
                preferred_template = None
                fallback_template = None
                
                for template in templates:
                    title = template.get("title", "")
                    if title == "test":  # Prioritize the "test" template
                        preferred_template = template
                        break
                    elif title and "Managed Service Proposal" in title:  # Use as fallback
                        fallback_template = template
                
                # Use preferred template, fallback, or first available
                if preferred_template:
                    template_id = preferred_template.get("id")
                    logger.info(f"Found preferred template: {preferred_template.get('title')} (ID: {template_id})")
                elif fallback_template:
                    template_id = fallback_template.get("id")
                    logger.info(f"Using fallback template: {fallback_template.get('title')} (ID: {template_id})")
                else:
                    template_id = templates[0].get("id")
                    logger.info(f"Using first available template: {templates[0].get('title', 'N/A')} (ID: {template_id})")
            else:
                logger.error("No templates found")
                return None
        else:
            logger.error(f"Failed to get templates: {response.status_code}")
            return None
            
    except Exception as e:
        logger.error(f"Error getting templates: {e}")
        return None
    
    return {
        "template_id": template_id,
        "currency_abbr": "USD"  # Default currency
    }
=======
        if response.status_code == 200 or response.status_code == 201:
            data = response.json()
            contact_id = data.get("id")
            
            if contact_id:
                logger.info(f"✅ Successfully created contact {contact_id} in Quoter")
                return contact_id
            else:
                logger.error(f"❌ No contact ID in response: {data}")
                return None
        else:
            logger.error(f"❌ Failed to create contact: {response.status_code} - {response.text}")
            return None
            
    except requests.exceptions.RequestException as e:
        logger.error(f"❌ Error creating contact: {e}")
        return None

def create_quote_from_pipedrive_org(organization_data):
    """
    Create a quote in Quoter using native Pipedrive integration.
    This function uses the Deal_ID custom field to get deal info and create the quote.
    
    Args:
        organization_data (dict): Organization data from Pipedrive
        
    Returns:
        dict: Quote data if created successfully, None otherwise
    """
    from pipedrive import get_deal_by_id
    
    org_name = organization_data.get("name", "")
    org_id = organization_data.get("id")
    
    if not org_name:
        logger.error(f"Organization {org_id} has no name")
        return None
    
    # Get deal ID from the custom field (much more reliable than parsing org name)
    # Custom field key: 15034cf07d05ceb15f0a89dcbdcc4f596348584e
    deal_id = organization_data.get("15034cf07d05ceb15f0a89dcbdcc4f596348584e")
    
    if not deal_id:
        logger.error(f"Organization {org_id} has no Deal_ID custom field")
        return None
    
    logger.info(f"Found deal ID '{deal_id}' from custom field for organization '{org_name}'")
    
    # Get deal information from Pipedrive
    deal_data = get_deal_by_id(deal_id)
    if not deal_data:
        logger.error(f"Could not find deal {deal_id} for organization {org_name}")
        return None
    
    deal_title = deal_data.get("title", f"Deal {deal_id}")
    logger.info(f"Found deal: {deal_title}")
    
    # Get contact information from the deal
    person_data = deal_data.get("person_id", {})
    if not person_data:
        logger.error(f"No contact found in deal {deal_id}")
        return None
    
    # Handle both single contact and multiple contacts
    if isinstance(person_data, list):
        contacts = person_data
    else:
        contacts = [person_data]
    
    if not contacts:
        logger.error(f"No valid contacts found in deal {deal_id}")
        return None
    
    # Use the first contact (primary contact)
    primary_contact = contacts[0]
    contact_name = primary_contact.get("name", "Unknown Contact")
    contact_id = primary_contact.get("value")  # This is the Pipedrive person ID
    
    # Extract email and phone from contact data
    email = None
    phone = None
    
    if primary_contact.get("email"):
        email_data = primary_contact["email"]
        if isinstance(email_data, list) and email_data:
            # Find primary email or use first one
            for email_item in email_data:
                if email_item.get("primary", False) or not email:
                    email = email_item.get("value")
    
    if primary_contact.get("phone"):
        phone_data = primary_contact["phone"]
        if isinstance(phone_data, list) and phone_data:
            # Find primary phone or use first one
            for phone_item in phone_data:
                if phone_item.get("primary", False) or not phone:
                    phone = phone_item.get("value")
    
    logger.info(f"Primary contact: {contact_name} (ID: {contact_id})")
    if email:
        logger.info(f"Contact email: {email}")
    if phone:
        logger.info(f"Contact phone: {phone}")
    
    # Get clean organization name (without deal ID suffix) for display
    # Look for parent organization or clean the current name
    clean_org_name = org_name
    if "-" in org_name:
        clean_org_name = org_name.split("-")[0].strip()
    
    logger.info(f"Using clean organization name: '{clean_org_name}'")
    
    # Now create the quote using native Quoter-Pipedrive integration
    return create_draft_quote_with_contact(
        deal_id=deal_id,
        organization_name=clean_org_name,
        deal_title=deal_title,
        contact_name=contact_name,
        contact_email=email,
        contact_phone=phone,
        pipedrive_contact_id=contact_id
    )
>>>>>>> e1c3b92f

def create_draft_quote_with_contact(deal_id, organization_name, deal_title, 
                                   contact_name, contact_email=None, contact_phone=None, 
                                   pipedrive_contact_id=None):
    """
<<<<<<< HEAD
    Create a draft quote in Quoter with enhanced contact information.
=======
    Create a draft quote in Quoter that will automatically pull Pipedrive data.
    Quoter handles the contact/org/deal population after quote creation.
>>>>>>> e1c3b92f
    
    Args:
        deal_id (str): Pipedrive deal ID
        organization_name (str): Organization name
        deal_title (str): Deal title
<<<<<<< HEAD
        contact_name (str): Primary contact name
        contact_email (str, optional): Primary contact email
        contact_phone (str, optional): Primary contact phone
        pipedrive_contact_id (str, optional): Pipedrive person ID
=======
        contact_name (str): Primary contact name (for logging only)
        contact_email (str, optional): Primary contact email (for logging only)
        contact_phone (str, optional): Primary contact phone (for logging only)
        pipedrive_contact_id (str, optional): Pipedrive person ID (for logging only)
>>>>>>> e1c3b92f
        
    Returns:
        dict: Quote data if created successfully, None otherwise
    """
    # First get OAuth access token
    access_token = get_access_token()
    if not access_token:
        logger.error("Failed to get OAuth token for quote creation")
        return None
    
    headers = {
        "Authorization": f"Bearer {access_token}",
        "Content-Type": "application/json"
    }
    
<<<<<<< HEAD
    # Get required fields for quote creation
=======
    # Get required fields for quote creation (template and currency)
>>>>>>> e1c3b92f
    required_fields = get_quote_required_fields(access_token)
    if not required_fields:
        logger.error("Failed to get required fields for quote creation")
        return None
    
    # Get a default contact ID (Quoter will replace this with actual Pipedrive contact)
    default_contact_id = get_default_contact_id(access_token)
    if not default_contact_id:
        logger.error("Failed to get default contact ID")
        return None
    
<<<<<<< HEAD
    # Prepare quote data with the actual contact and enhanced information
    quote_data = {
        "contact_id": default_contact_id,  # Use the actual contact, not generic
        "template_id": required_fields["template_id"],
        "currency_abbr": required_fields["currency_abbr"],
        "title": f"Quote for {organization_name} - {deal_title}",
        "quote_number": f"PD-{deal_id}",
        "pipedrive_deal_id": str(deal_id),  # This field triggers Quoter's Pipedrive integration
        "organization_name": organization_name  # Include organization name
    }
    
    try:
        logger.info(f"Creating enhanced draft quote for deal {deal_id}")
        logger.info(f"Organization: {organization_name}")
        logger.info(f"Contact: {contact_name}")
        logger.info(f"Quote number: PD-{deal_id}")
=======
    # Create or find the contact in Quoter first
    logger.info(f"Creating/finding contact in Quoter: {contact_name}")
    contact_id = create_or_find_contact_in_quoter(
        contact_name=contact_name,
        contact_email=contact_email,
        contact_phone=contact_phone,
        pipedrive_contact_id=pipedrive_contact_id,
        organization_name=organization_name
    )
    
    if not contact_id:
        logger.error("Failed to create/find contact in Quoter")
        return None
    
    logger.info(f"✅ Using contact ID: {contact_id}")
    
    # Prepare quote data with the real contact and organization data
    quote_data = {
        "contact_id": contact_id,  # Use the real contact, not a default placeholder
        "template_id": required_fields["template_id"],
        "currency_abbr": required_fields["currency_abbr"],
        "number": f"PD-{deal_id}",  # Use 'number' field (not 'quote_number')
        "pipedrive_deal_id": str(deal_id),  # Include Pipedrive deal ID
        "name": f"Quote for {organization_name}",  # Use the clean organization name passed in
        "status": "draft"
    }
    
    try:
        logger.info(f"Creating draft quote for deal {deal_id}")
        logger.info(f"Organization: {organization_name}")
        logger.info(f"Contact: {contact_name}")
        logger.info(f"Quote number: PD-{deal_id}")
        logger.info("Note: Quoter will automatically populate contact/org/deal info from Pipedrive")
        
        logger.info(f"📤 Sending API request to Quoter:")
        logger.info(f"   URL: https://api.quoter.com/v1/quotes")
        logger.info(f"   Headers: {headers}")
        logger.info(f"   Data: {quote_data}")
>>>>>>> e1c3b92f
        
        response = requests.post(
            "https://api.quoter.com/v1/quotes",
            json=quote_data,
            headers=headers,
            timeout=10
        )
        
<<<<<<< HEAD
=======
        logger.info(f"📥 API Response:")
        logger.info(f"   Status: {response.status_code}")
        logger.info(f"   Response: {response.text}")
        
>>>>>>> e1c3b92f
        if response.status_code == 200 or response.status_code == 201:
            data = response.json()
            quote_id = data.get("id")
            
            if quote_id:
<<<<<<< HEAD
                logger.info(f"✅ Successfully created enhanced draft quote {quote_id}")
                logger.info(f"   Quote number: PD-{deal_id}")
                logger.info(f"   Organization: {organization_name}")
                logger.info(f"   Contact: {contact_name}")
=======
                logger.info(f"✅ Successfully created draft quote {quote_id}")
                logger.info(f"   Quote number: PD-{deal_id}")
                logger.info(f"   Pipedrive deal ID: {deal_id}")
                logger.info(f"   Organization: {organization_name}")
                logger.info(f"   Title: Quote for {organization_name} - Deal {deal_id}")
                logger.info(f"   Quoter should now pull Pipedrive data automatically")
>>>>>>> e1c3b92f
                logger.info(f"   URL: {data.get('url', 'N/A')}")
                return data
            else:
                logger.error(f"❌ No quote ID in response: {data}")
                return None
        else:
            logger.error(f"❌ Failed to create quote: {response.status_code} - {response.text}")
            return None
            
    except requests.exceptions.RequestException as e:
<<<<<<< HEAD
        logger.error(f"❌ Error creating enhanced quote: {e}")
        return None

def get_default_contact_id(access_token):
    """
    Get a default contact ID from Quoter for quote creation.
    Quoter will replace this with the actual Pipedrive contact after creation.
    
    Args:
        access_token (str): OAuth access token
        
    Returns:
        str: Default contact ID if found, None otherwise
    """
=======
        logger.error(f"❌ Error creating quote: {e}")
        return None

def update_quote_after_creation(quote_id, deal_id, organization_name, contact_name):
    """
    Update a quote after creation with the correct merge fields and Pipedrive data.
    
    Args:
        quote_id (str): The quote ID returned from creation
        deal_id (str): Pipedrive deal ID
        organization_name (str): Organization name
        contact_name (str): Contact name
        
    Returns:
        bool: True if update successful, False otherwise
    """
    # Get OAuth access token
    access_token = get_access_token()
    if not access_token:
        logger.error("Failed to get OAuth token for quote update")
        return False

>>>>>>> e1c3b92f
    headers = {
        "Authorization": f"Bearer {access_token}",
        "Content-Type": "application/json"
    }
<<<<<<< HEAD
    
    try:
        response = requests.get(
            "https://api.quoter.com/v1/contacts",
=======

    # Update data with merge fields
    update_data = {
        "quote_number": f"##PD-{deal_id}##",  # Use merge field format
        "organization_name": organization_name,
        "contact_name": contact_name
    }
    
    try:
        logger.info(f"Updating quote {quote_id} with merge fields:")
        logger.info(f"   Quote number: ##PD-{deal_id}##")
        logger.info(f"   Organization: {organization_name}")
        logger.info(f"   Contact: {contact_name}")
        
        response = requests.patch(
            f"https://api.quoter.com/v1/quotes/{quote_id}",
            json=update_data,
>>>>>>> e1c3b92f
            headers=headers,
            timeout=10
        )
        
        if response.status_code == 200:
<<<<<<< HEAD
            data = response.json()
            contacts = data.get("data", [])
            if contacts:
                contact_id = contacts[0].get("id")
                logger.info(f"Using default contact ID: {contact_id}")
                return contact_id
            else:
                logger.error("No contacts found in Quoter")
                return None
        else:
            logger.error(f"Failed to get contacts: {response.status_code}")
            return None
            
    except Exception as e:
        logger.error(f"Error getting default contact: {e}")
        return None

def create_quote_from_pipedrive_org(organization_data):
    """
    Create a quote in Quoter using native Pipedrive integration.
    This function extracts deal ID from org name, gets contact info, and creates the quote.
    
    Args:
        organization_data (dict): Organization data from Pipedrive
=======
            logger.info(f"✅ Successfully updated quote {quote_id}")
            return True
        else:
            logger.error(f"❌ Failed to update quote {quote_id}: {response.status_code} - {response.text}")
            return False
            
    except requests.exceptions.RequestException as e:
        logger.error(f"❌ Error updating quote {quote_id}: {e}")
        return False

def create_draft_quote(deal_id, organization_name, deal_title=None):
    """
    Create a draft quote in Quoter for the given deal and organization.
    
    Args:
        deal_id (str): Pipedrive deal ID
        organization_name (str): Organization name
        deal_title (str, optional): Deal title
>>>>>>> e1c3b92f
        
    Returns:
        dict: Quote data if created successfully, None otherwise
    """
<<<<<<< HEAD
    from pipedrive import get_deal_by_id
    
    org_name = organization_data.get("name", "")
    org_id = organization_data.get("id")
    
    if not org_name:
        logger.error(f"Organization {org_id} has no name")
        return None
    
    # Extract deal ID from org name (last 4 digits after the dash)
    # Format: "CompanyName-1234" -> deal_id = "1234"
    if "-" in org_name:
        deal_id = org_name.split("-")[-1]
        try:
            # Validate it's a number
            int(deal_id)
        except ValueError:
            logger.error(f"Could not extract valid deal ID from org name: {org_name}")
            return None
    else:
        logger.error(f"Organization name format invalid (expected 'CompanyName-1234'): {org_name}")
        return None
    
    logger.info(f"Extracted deal ID '{deal_id}' from organization name '{org_name}'")
    
    # Get deal information from Pipedrive
    deal_data = get_deal_by_id(deal_id)
    if not deal_data:
        logger.error(f"Could not find deal {deal_id} for organization {org_name}")
        return None
    
    deal_title = deal_data.get("title", f"Deal {deal_id}")
    logger.info(f"Found deal: {deal_title}")
    
    # Get contact information from the deal
    person_data = deal_data.get("person_id", {})
    if not person_data:
        logger.error(f"No contact found in deal {deal_id}")
        return None
    
    # Handle both single contact and multiple contacts
    if isinstance(person_data, list):
        contacts = person_data
    else:
        contacts = [person_data]
    
    if not contacts:
        logger.error(f"No valid contacts found in deal {deal_id}")
        return None
    
    # Use the first contact (primary contact)
    primary_contact = contacts[0]
    contact_name = primary_contact.get("name", "Unknown Contact")
    contact_id = primary_contact.get("value")  # This is the Pipedrive person ID
    
    # Extract email and phone from contact data
    email = None
    phone = None
    
    if primary_contact.get("email"):
        email_data = primary_contact["email"]
        if isinstance(email_data, list) and email_data:
            # Find primary email or use first one
            for email_item in email_data:
                if email_item.get("primary", False) or not email:
                    email = email_item.get("value")
    
    if primary_contact.get("phone"):
        phone_data = primary_contact["phone"]
        if isinstance(phone_data, list) and phone_data:
            # Find primary phone or use first one
            for phone_item in phone_data:
                if phone_item.get("primary", False) or not phone:
                    phone = phone_item.get("value")
    
    logger.info(f"Primary contact: {contact_name} (ID: {contact_id})")
    if email:
        logger.info(f"Contact email: {email}")
    if phone:
        logger.info(f"Contact phone: {phone}")
    
    # Now create the quote using native Quoter-Pipedrive integration
    return create_draft_quote_with_contact(
        deal_id=deal_id,
        organization_name=org_name,
        deal_title=deal_title,
        contact_name=contact_name,
        contact_email=email,
        contact_phone=phone,
        pipedrive_contact_id=contact_id
    ) 
=======
    # First get OAuth access token
    access_token = get_access_token()
    if not access_token:
        logger.error("Failed to get OAuth token for quote creation")
        return None
    
    headers = {
        "Authorization": f"Bearer {access_token}",
        "Content-Type": "application/json"
    }
    
    # Get required fields for quote creation
    required_fields = get_quote_required_fields(access_token)
    if not required_fields:
        logger.error("Failed to get required fields for quote creation")
        return None
    
    # Get a default contact ID (Quoter will replace this with actual Pipedrive contact)
    default_contact_id = get_default_contact_id(access_token)
    if not default_contact_id:
        logger.error("Failed to get default contact ID")
        return None
    
    # Prepare quote data with custom numbering
    quote_data = {
        "contact_id": default_contact_id,  # Use the created contact
        "template_id": required_fields["template_id"],
        "currency_abbr": required_fields["currency_abbr"],
        "title": deal_title or f"Quote for {organization_name} - Deal {deal_id}",
        "quote_number": f"PD-{deal_id}",  # Custom quote number using deal ID
        "pipedrive_deal_id": str(deal_id),
        "organization_name": organization_name
    }
    
    try:
        logger.info(f"Creating draft quote for deal {deal_id} and organization {organization_name}")
        logger.info(f"Using quote number: PD-{deal_id}")
        
        response = requests.post(
            "https://api.quoter.com/v1/quotes",
            json=quote_data,
            headers=headers,
            timeout=10
        )
        
        if response.status_code == 200 or response.status_code == 201:
            data = response.json()
            quote_id = data.get("id")  # Direct ID access based on our testing
            
            if quote_id:
                logger.info(f"✅ Successfully created draft quote {quote_id} for deal {deal_id}")
                logger.info(f"   Quote number: PD-{deal_id}")
                logger.info(f"   URL: {data.get('url', 'N/A')}")
                return data
            else:
                logger.error(f"❌ No quote ID in response: {data}")
                return None
        else:
            logger.error(f"❌ Failed to create quote: {response.status_code} - {response.text}")
            return None
            
    except requests.exceptions.RequestException as e:
        logger.error(f"❌ Error creating quote: {e}")
        return None

def get_quote_required_fields(access_token):
    """
    Get the required fields for quote creation (template and currency only).
    Contact ID is now created separately for each quote.
    
    Args:
        access_token (str): OAuth access token
        
    Returns:
        dict: Required fields (template_id, currency_abbr) or None
    """
    headers = {
        "Authorization": f"Bearer {access_token}",
        "Content-Type": "application/json"
    }
    
    # Get specific template by name (prefer "Managed Service Proposal" over "test")
    try:
        response = requests.get(
            "https://api.quoter.com/v1/quote_templates",  # Correct endpoint we discovered
            headers=headers,
            timeout=10
        )
        
        if response.status_code == 200:
            data = response.json()
            templates = data.get("data", [])
            if templates:
                # Look for the "Managed Service Proposal" template first
                preferred_template = None
                fallback_template = None
                
                for template in templates:
                    title = template.get("title", "")
                    if "Managed Service Proposal" in title:
                        preferred_template = template
                        break
                    elif title and title != "test":  # Use any non-test template as fallback
                        fallback_template = template
                
                # Use preferred template, fallback, or first available
                if preferred_template:
                    template_id = preferred_template.get("id")
                    logger.info(f"Found preferred template: {preferred_template.get('title')} (ID: {template_id})")
                elif fallback_template:
                    template_id = fallback_template.get("id")
                    logger.info(f"Using fallback template: {fallback_template.get('title')} (ID: {template_id})")
                else:
                    template_id = templates[0].get("id")
                    logger.info(f"Using first available template: {templates[0].get('title', 'N/A')} (ID: {template_id})")
            else:
                logger.error("No templates found")
                return None
        else:
            logger.error(f"Failed to get templates: {response.status_code}")
            return None
            
    except Exception as e:
        logger.error(f"Error getting templates: {e}")
        return None
    
    return {
        "template_id": template_id,
        "currency_abbr": "USD"  # Default currency
    } 

def get_default_contact_id(access_token):
    """
    Get a default contact ID from Quoter for quote creation.
    Quoter will replace this with the actual Pipedrive contact after creation.
    
    Args:
        access_token (str): OAuth access token
        
    Returns:
        str: Default contact ID if found, None otherwise
    """
    headers = {
        "Authorization": f"Bearer {access_token}",
        "Content-Type": "application/json"
    }
    
    try:
        response = requests.get(
            "https://api.quoter.com/v1/contacts",
            headers=headers,
            timeout=10
        )
        
        if response.status_code == 200:
            data = response.json()
            contacts = data.get("data", [])
            if contacts:
                contact_id = contacts[0].get("id")
                logger.info(f"Using default contact ID: {contact_id}")
                return contact_id
            else:
                logger.error("No contacts found in Quoter")
                return None
        else:
            logger.error(f"Failed to get contacts: {response.status_code}")
            return None
            
    except Exception as e:
        logger.error(f"Error getting default contact: {e}")
        return None 
>>>>>>> e1c3b92f
<|MERGE_RESOLUTION|>--- conflicted
+++ resolved
@@ -194,19 +194,6 @@
         logger.error(f"❌ Error updating Quoter item {quoter_item_id}: {e}")
         return False 
 
-<<<<<<< HEAD
-def get_quote_required_fields(access_token):
-    """
-    Get the required fields for quote creation (template and currency only).
-    Contact ID is now created separately for each quote.
-    
-    Args:
-        access_token (str): OAuth access token
-        
-    Returns:
-        dict: Required fields (template_id, currency_abbr) or None
-    """
-=======
 def create_or_find_contact_in_quoter(contact_name, contact_email=None, contact_phone=None, pipedrive_contact_id=None, organization_name=None):
     """
     Create a new contact in Quoter or find existing one based on email and organization.
@@ -226,18 +213,11 @@
         logger.error("Failed to get OAuth token for contact creation")
         return None
     
->>>>>>> e1c3b92f
     headers = {
         "Authorization": f"Bearer {access_token}",
         "Content-Type": "application/json"
     }
     
-<<<<<<< HEAD
-    # Get first available template
-    try:
-        response = requests.get(
-            "https://api.quoter.com/v1/quote_templates",
-=======
     # First, try to find existing contact by email
     if contact_email:
         try:
@@ -302,54 +282,10 @@
         response = requests.post(
             "https://api.quoter.com/v1/contacts",
             json=contact_data,
->>>>>>> e1c3b92f
             headers=headers,
             timeout=10
         )
         
-<<<<<<< HEAD
-        if response.status_code == 200:
-            data = response.json()
-            templates = data.get("data", [])
-            if templates:
-                # Look for the "test" template first
-                preferred_template = None
-                fallback_template = None
-                
-                for template in templates:
-                    title = template.get("title", "")
-                    if title == "test":  # Prioritize the "test" template
-                        preferred_template = template
-                        break
-                    elif title and "Managed Service Proposal" in title:  # Use as fallback
-                        fallback_template = template
-                
-                # Use preferred template, fallback, or first available
-                if preferred_template:
-                    template_id = preferred_template.get("id")
-                    logger.info(f"Found preferred template: {preferred_template.get('title')} (ID: {template_id})")
-                elif fallback_template:
-                    template_id = fallback_template.get("id")
-                    logger.info(f"Using fallback template: {fallback_template.get('title')} (ID: {template_id})")
-                else:
-                    template_id = templates[0].get("id")
-                    logger.info(f"Using first available template: {templates[0].get('title', 'N/A')} (ID: {template_id})")
-            else:
-                logger.error("No templates found")
-                return None
-        else:
-            logger.error(f"Failed to get templates: {response.status_code}")
-            return None
-            
-    except Exception as e:
-        logger.error(f"Error getting templates: {e}")
-        return None
-    
-    return {
-        "template_id": template_id,
-        "currency_abbr": "USD"  # Default currency
-    }
-=======
         if response.status_code == 200 or response.status_code == 201:
             data = response.json()
             contact_id = data.get("id")
@@ -472,34 +408,22 @@
         contact_phone=phone,
         pipedrive_contact_id=contact_id
     )
->>>>>>> e1c3b92f
 
 def create_draft_quote_with_contact(deal_id, organization_name, deal_title, 
                                    contact_name, contact_email=None, contact_phone=None, 
                                    pipedrive_contact_id=None):
     """
-<<<<<<< HEAD
-    Create a draft quote in Quoter with enhanced contact information.
-=======
     Create a draft quote in Quoter that will automatically pull Pipedrive data.
     Quoter handles the contact/org/deal population after quote creation.
->>>>>>> e1c3b92f
     
     Args:
         deal_id (str): Pipedrive deal ID
         organization_name (str): Organization name
         deal_title (str): Deal title
-<<<<<<< HEAD
-        contact_name (str): Primary contact name
-        contact_email (str, optional): Primary contact email
-        contact_phone (str, optional): Primary contact phone
-        pipedrive_contact_id (str, optional): Pipedrive person ID
-=======
         contact_name (str): Primary contact name (for logging only)
         contact_email (str, optional): Primary contact email (for logging only)
         contact_phone (str, optional): Primary contact phone (for logging only)
         pipedrive_contact_id (str, optional): Pipedrive person ID (for logging only)
->>>>>>> e1c3b92f
         
     Returns:
         dict: Quote data if created successfully, None otherwise
@@ -515,11 +439,7 @@
         "Content-Type": "application/json"
     }
     
-<<<<<<< HEAD
-    # Get required fields for quote creation
-=======
     # Get required fields for quote creation (template and currency)
->>>>>>> e1c3b92f
     required_fields = get_quote_required_fields(access_token)
     if not required_fields:
         logger.error("Failed to get required fields for quote creation")
@@ -531,24 +451,6 @@
         logger.error("Failed to get default contact ID")
         return None
     
-<<<<<<< HEAD
-    # Prepare quote data with the actual contact and enhanced information
-    quote_data = {
-        "contact_id": default_contact_id,  # Use the actual contact, not generic
-        "template_id": required_fields["template_id"],
-        "currency_abbr": required_fields["currency_abbr"],
-        "title": f"Quote for {organization_name} - {deal_title}",
-        "quote_number": f"PD-{deal_id}",
-        "pipedrive_deal_id": str(deal_id),  # This field triggers Quoter's Pipedrive integration
-        "organization_name": organization_name  # Include organization name
-    }
-    
-    try:
-        logger.info(f"Creating enhanced draft quote for deal {deal_id}")
-        logger.info(f"Organization: {organization_name}")
-        logger.info(f"Contact: {contact_name}")
-        logger.info(f"Quote number: PD-{deal_id}")
-=======
     # Create or find the contact in Quoter first
     logger.info(f"Creating/finding contact in Quoter: {contact_name}")
     contact_id = create_or_find_contact_in_quoter(
@@ -587,7 +489,6 @@
         logger.info(f"   URL: https://api.quoter.com/v1/quotes")
         logger.info(f"   Headers: {headers}")
         logger.info(f"   Data: {quote_data}")
->>>>>>> e1c3b92f
         
         response = requests.post(
             "https://api.quoter.com/v1/quotes",
@@ -596,31 +497,21 @@
             timeout=10
         )
         
-<<<<<<< HEAD
-=======
         logger.info(f"📥 API Response:")
         logger.info(f"   Status: {response.status_code}")
         logger.info(f"   Response: {response.text}")
         
->>>>>>> e1c3b92f
         if response.status_code == 200 or response.status_code == 201:
             data = response.json()
             quote_id = data.get("id")
             
             if quote_id:
-<<<<<<< HEAD
-                logger.info(f"✅ Successfully created enhanced draft quote {quote_id}")
-                logger.info(f"   Quote number: PD-{deal_id}")
-                logger.info(f"   Organization: {organization_name}")
-                logger.info(f"   Contact: {contact_name}")
-=======
                 logger.info(f"✅ Successfully created draft quote {quote_id}")
                 logger.info(f"   Quote number: PD-{deal_id}")
                 logger.info(f"   Pipedrive deal ID: {deal_id}")
                 logger.info(f"   Organization: {organization_name}")
                 logger.info(f"   Title: Quote for {organization_name} - Deal {deal_id}")
                 logger.info(f"   Quoter should now pull Pipedrive data automatically")
->>>>>>> e1c3b92f
                 logger.info(f"   URL: {data.get('url', 'N/A')}")
                 return data
             else:
@@ -631,22 +522,6 @@
             return None
             
     except requests.exceptions.RequestException as e:
-<<<<<<< HEAD
-        logger.error(f"❌ Error creating enhanced quote: {e}")
-        return None
-
-def get_default_contact_id(access_token):
-    """
-    Get a default contact ID from Quoter for quote creation.
-    Quoter will replace this with the actual Pipedrive contact after creation.
-    
-    Args:
-        access_token (str): OAuth access token
-        
-    Returns:
-        str: Default contact ID if found, None otherwise
-    """
-=======
         logger.error(f"❌ Error creating quote: {e}")
         return None
 
@@ -669,17 +544,10 @@
         logger.error("Failed to get OAuth token for quote update")
         return False
 
->>>>>>> e1c3b92f
     headers = {
         "Authorization": f"Bearer {access_token}",
         "Content-Type": "application/json"
     }
-<<<<<<< HEAD
-    
-    try:
-        response = requests.get(
-            "https://api.quoter.com/v1/contacts",
-=======
 
     # Update data with merge fields
     update_data = {
@@ -697,38 +565,11 @@
         response = requests.patch(
             f"https://api.quoter.com/v1/quotes/{quote_id}",
             json=update_data,
->>>>>>> e1c3b92f
             headers=headers,
             timeout=10
         )
         
         if response.status_code == 200:
-<<<<<<< HEAD
-            data = response.json()
-            contacts = data.get("data", [])
-            if contacts:
-                contact_id = contacts[0].get("id")
-                logger.info(f"Using default contact ID: {contact_id}")
-                return contact_id
-            else:
-                logger.error("No contacts found in Quoter")
-                return None
-        else:
-            logger.error(f"Failed to get contacts: {response.status_code}")
-            return None
-            
-    except Exception as e:
-        logger.error(f"Error getting default contact: {e}")
-        return None
-
-def create_quote_from_pipedrive_org(organization_data):
-    """
-    Create a quote in Quoter using native Pipedrive integration.
-    This function extracts deal ID from org name, gets contact info, and creates the quote.
-    
-    Args:
-        organization_data (dict): Organization data from Pipedrive
-=======
             logger.info(f"✅ Successfully updated quote {quote_id}")
             return True
         else:
@@ -747,104 +588,10 @@
         deal_id (str): Pipedrive deal ID
         organization_name (str): Organization name
         deal_title (str, optional): Deal title
->>>>>>> e1c3b92f
         
     Returns:
         dict: Quote data if created successfully, None otherwise
     """
-<<<<<<< HEAD
-    from pipedrive import get_deal_by_id
-    
-    org_name = organization_data.get("name", "")
-    org_id = organization_data.get("id")
-    
-    if not org_name:
-        logger.error(f"Organization {org_id} has no name")
-        return None
-    
-    # Extract deal ID from org name (last 4 digits after the dash)
-    # Format: "CompanyName-1234" -> deal_id = "1234"
-    if "-" in org_name:
-        deal_id = org_name.split("-")[-1]
-        try:
-            # Validate it's a number
-            int(deal_id)
-        except ValueError:
-            logger.error(f"Could not extract valid deal ID from org name: {org_name}")
-            return None
-    else:
-        logger.error(f"Organization name format invalid (expected 'CompanyName-1234'): {org_name}")
-        return None
-    
-    logger.info(f"Extracted deal ID '{deal_id}' from organization name '{org_name}'")
-    
-    # Get deal information from Pipedrive
-    deal_data = get_deal_by_id(deal_id)
-    if not deal_data:
-        logger.error(f"Could not find deal {deal_id} for organization {org_name}")
-        return None
-    
-    deal_title = deal_data.get("title", f"Deal {deal_id}")
-    logger.info(f"Found deal: {deal_title}")
-    
-    # Get contact information from the deal
-    person_data = deal_data.get("person_id", {})
-    if not person_data:
-        logger.error(f"No contact found in deal {deal_id}")
-        return None
-    
-    # Handle both single contact and multiple contacts
-    if isinstance(person_data, list):
-        contacts = person_data
-    else:
-        contacts = [person_data]
-    
-    if not contacts:
-        logger.error(f"No valid contacts found in deal {deal_id}")
-        return None
-    
-    # Use the first contact (primary contact)
-    primary_contact = contacts[0]
-    contact_name = primary_contact.get("name", "Unknown Contact")
-    contact_id = primary_contact.get("value")  # This is the Pipedrive person ID
-    
-    # Extract email and phone from contact data
-    email = None
-    phone = None
-    
-    if primary_contact.get("email"):
-        email_data = primary_contact["email"]
-        if isinstance(email_data, list) and email_data:
-            # Find primary email or use first one
-            for email_item in email_data:
-                if email_item.get("primary", False) or not email:
-                    email = email_item.get("value")
-    
-    if primary_contact.get("phone"):
-        phone_data = primary_contact["phone"]
-        if isinstance(phone_data, list) and phone_data:
-            # Find primary phone or use first one
-            for phone_item in phone_data:
-                if phone_item.get("primary", False) or not phone:
-                    phone = phone_item.get("value")
-    
-    logger.info(f"Primary contact: {contact_name} (ID: {contact_id})")
-    if email:
-        logger.info(f"Contact email: {email}")
-    if phone:
-        logger.info(f"Contact phone: {phone}")
-    
-    # Now create the quote using native Quoter-Pipedrive integration
-    return create_draft_quote_with_contact(
-        deal_id=deal_id,
-        organization_name=org_name,
-        deal_title=deal_title,
-        contact_name=contact_name,
-        contact_email=email,
-        contact_phone=phone,
-        pipedrive_contact_id=contact_id
-    ) 
-=======
     # First get OAuth access token
     access_token = get_access_token()
     if not access_token:
@@ -1015,5 +762,4 @@
             
     except Exception as e:
         logger.error(f"Error getting default contact: {e}")
-        return None 
->>>>>>> e1c3b92f
+        return None 